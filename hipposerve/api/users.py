--- conflicted
+++ resolved
@@ -102,12 +102,6 @@
         compliance=request.compliance,
     )
 
-<<<<<<< HEAD
-    return UpdateUserResponse(
-        api_key=user.api_key if request.refresh_key else None,
-        compliance=user.compliance,
-    )
-=======
     logger.info(
         "User {} updated by {} with new API key"
         if request.refresh_key
@@ -116,8 +110,10 @@
         calling_user.name,
     )
 
-    return UpdateUserResponse(api_key=user.api_key if request.refresh_key else None)
->>>>>>> 1474dfa3
+    return UpdateUserResponse(
+        api_key=user.api_key if request.refresh_key else None,
+        compliance=user.compliance,
+    )
 
 
 @users_router.delete("/{name}")
