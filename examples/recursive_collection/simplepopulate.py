--- conflicted
+++ resolved
@@ -5,42 +5,9 @@
 
 import random
 
-<<<<<<< HEAD
-from hippoclient import Client
-=======
->>>>>>> 5c763f0a
 from hippoclient.collections import create as create_collection
 from hippoclient.core import ClientSettings
 from hippoclient.relationships import add_child_collection
-
-
-def parent_child_collection_generator(
-    parent_id, parent_name, number_of_children, generate_grandchildren
-):
-    for n in range(1, number_of_children + 1):
-        child_id = create_collection(
-            client=client,
-            name=f"Child {n} of {parent_name}",
-            description=f"This is child {n} of {parent_name}",
-        )
-
-        if generate_grandchildren:
-            # randomly generate grandchildren at a 50% rate per collection
-            if random.randint(0, 1) == 0:
-                # randomly generate a number of grandchildren between 1 and 3
-                num_grandchildren = random.randint(1, 3)
-                for ng in range(num_grandchildren):
-                    grandchild_id = create_collection(
-                        client=client,
-                        name=f"Grandchild {ng + 1} of Child {n}",
-                        description="",
-                    )
-                    add_child_collection(
-                        client=client, parent=child_id, child=grandchild_id
-                    )
-
-        add_child_collection(client=client, parent=parent_id, child=child_id)
-
 
 
 def parent_child_collection_generator(
