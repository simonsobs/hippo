"""
Routes for user management.

TODO: Authentication.
"""

from fastapi import APIRouter, HTTPException, status
from loguru import logger

from hipposerve.api.auth import UserDependency, check_user_for_privilege
from hipposerve.api.models.users import (
    CreateUserRequest,
    CreateUserResponse,
    ReadUserResponse,
    UpdateUserRequest,
    UpdateUserResponse,
)
from hipposerve.service import users
from hipposerve.settings import SETTINGS

users_router = APIRouter(prefix="/users")


@users_router.put("/{name}")
async def create_user(
    name: str,
    request: CreateUserRequest,
    calling_user: UserDependency,
) -> CreateUserResponse:
    """
    Create a new user.
    """

    logger.info("Request to create user: {} from {}", name, calling_user.name)

    await check_user_for_privilege(calling_user, users.Privilege.CREATE_USER)

    try:
        user = await users.read(name=name)

        raise HTTPException(
            status_code=status.HTTP_409_CONFLICT, detail="User already exists."
        )
    except users.UserNotFound:
        user = await users.create(
            name=name,
            password=request.password,
            email=request.email,
            avatar_url=request.avatar_url,
            gh_profile_url=request.gh_profile_url,
            privileges=request.privileges,
            hasher=SETTINGS.hasher,
            compliance=request.compliance,
        )

    logger.info("User {} created for {}", user.name, calling_user.name)

    return CreateUserResponse(api_key=user.api_key)


@users_router.get("/{name}")
async def read_user(name: str, calling_user: UserDependency) -> ReadUserResponse:
    """
    Read a user's details, but not their API key.
    """

    logger.info("Request to read user: {} from {}", name, calling_user.name)

    if name != calling_user.name:
        await check_user_for_privilege(calling_user, users.Privilege.READ_USER)

    user = await users.read(name=name)

    logger.info("User {} read by {}", name, calling_user.name)

    return ReadUserResponse(
        name=user.name,
        privileges=user.privileges,
        compliance=user.compliance,
    )


@users_router.post("/{name}/update")
async def update_user(
    name: str, request: UpdateUserRequest, calling_user: UserDependency
) -> UpdateUserResponse:
    """
    Update a user's details. At present, only admins can update users.
    """

    logger.info("Request to update user: {} from {}", name, calling_user.name)

    await check_user_for_privilege(calling_user, users.Privilege.UPDATE_USER)

    user = await users.update(
        name=name,
        privileges=request.privileges,
        refresh_key=request.refresh_key,
        password=request.password,
        hasher=SETTINGS.hasher,
        compliance=request.compliance,
    )

    logger.info(
        "User {} updated by {} with new API key"
        if request.refresh_key
        else "User {} updated by {}",
        name,
        calling_user.name,
    )

<<<<<<< HEAD
    return UpdateUserResponse(api_key=user.api_key if request.refresh_key else None)
=======
    return UpdateUserResponse(
        api_key=user.api_key if request.refresh_key else None,
        compliance=user.compliance,
    )
>>>>>>> 4c325f16


@users_router.delete("/{name}")
async def delete_user(name: str, calling_user: UserDependency) -> None:
    """
    Delete a user.
    """

    logger.info("Request to delete user: {} from {}", name, calling_user.name)

    await check_user_for_privilege(calling_user, users.Privilege.DELETE_USER)

    await users.delete(name=name)

    logger.info("User {} deleted by {}", name, calling_user.name)

    return<|MERGE_RESOLUTION|>--- conflicted
+++ resolved
@@ -109,14 +109,10 @@
         calling_user.name,
     )
 
-<<<<<<< HEAD
-    return UpdateUserResponse(api_key=user.api_key if request.refresh_key else None)
-=======
     return UpdateUserResponse(
         api_key=user.api_key if request.refresh_key else None,
         compliance=user.compliance,
     )
->>>>>>> 4c325f16
 
 
 @users_router.delete("/{name}")
