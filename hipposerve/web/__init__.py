--- conflicted
+++ resolved
@@ -61,216 +61,7 @@
 async def collection_view(
     request: Request, id: PydanticObjectId, user: PotentialLoggedInUser
 ):
-<<<<<<< HEAD
-    query_params = dict(request.query_params)
-    metadata_filters = {
-        key: value
-        for key, value in query_params.items()
-        if value and key != "metadata_type"
-    }
-    results = await product.search_by_metadata(metadata_filters)
-
-    return templates.TemplateResponse(
-        "search_results.html",
-        {
-            "request": request,
-            "query": q,
-            "filter": filter,
-            "results": results,
-            "metadata_filters": metadata_filters,
-            "metadata_type": query_params["metadata_type"],
-        },
-    )
-
-
-@web_router.get("/searchmetadata", response_class=HTMLResponse)
-async def search_metadata_view(request: Request):
-    metadata_info = {}
-
-    for metadata_class in ALL_METADATA:
-        if metadata_class is not None:
-            class_name = metadata_class.__name__
-            fields = metadata_class.__annotations__
-
-            # Separate number fields from other types so we can render the number
-            # fields together in the metadata search page
-            number_fields = {}
-            other_fields = {}
-
-            for field_key, field_type in fields.items():
-                if get_origin(field_type) is not dict:
-                    if getattr(field_type, "__origin__", None) is Literal:
-                        literal_values = field_type.__args__
-                        other_fields[field_key] = " | ".join(literal_values)
-                    elif get_origin(field_type) is list:
-                        list_type = get_args(field_type)[0]
-                        list_type_str = f"list[{list_type.__name__}]"
-
-                        if list_type_str in ["list[int]", "list[float]"]:
-                            number_fields[field_key] = list_type_str
-                        else:
-                            other_fields[field_key] = list_type_str
-                    else:
-                        other_fields[field_key] = field_type
-
-            metadata_info[class_name] = {**number_fields, **other_fields}
-
-    return templates.TemplateResponse(
-        "search_metadata.html",
-        {"request": request, "metadata": metadata_info},
-    )
-
-
-# --- Authentication ---
-
-
-@web_router.get("/github")
-async def login_with_github_for_access_token(
-    request: Request,
-    code: str,
-) -> RedirectResponse:
-    if not SETTINGS.web_allow_github_login:
-        raise HTTPException(
-            status_code=status.HTTP_403_FORBIDDEN,
-            detail="GitHub login is not enabled.",
-        )
-
-    # See if we can exchange the code for a token.
-
-    unauthorized = HTTPException(
-        status_code=status.HTTP_401_UNAUTHORIZED,
-        detail="Could not authenticate with GitHub.",
-    )
-
-    async with httpx.AsyncClient() as client:
-        response = await client.post(
-            "https://github.com/login/oauth/access_token",
-            data={
-                "client_id": SETTINGS.web_github_client_id,
-                "client_secret": SETTINGS.web_github_client_secret,
-                "code": code,
-            },
-            headers={"Accept": "application/json"},
-        )
-
-    if response.status_code != 200:
-        raise unauthorized
-
-    access_token = response.json().get("access_token")
-
-    if access_token is None:
-        raise unauthorized
-
-    async with httpx.AsyncClient() as client:
-        headers = {
-            "Authorization": f"Bearer {access_token}",
-            "Accept": "application/json",
-        }
-        response = await client.get("https://api.github.com/user", headers=headers)
-
-        if response.status_code != 200:
-            raise unauthorized
-
-        user_info = response.json()
-
-        if SETTINGS.web_github_required_organisation_membership is not None:
-            response = await client.get(user_info["organizations_url"], headers=headers)
-
-            if response.status_code != 200:
-                raise unauthorized
-
-            orgs = response.json()
-
-            if not any(
-                org["login"] == SETTINGS.web_github_required_organisation_membership
-                for org in orgs
-            ):
-                raise HTTPException(
-                    status_code=status.HTTP_403_FORBIDDEN,
-                    detail="You are not a member of the required organisation.",
-                )
-
-    # At this point we are authenticated and have the user information.
-    # Try to match this against a user in the database.
-    try:
-        user = await user_service.read(name=user_info["login"])
-    except user_service.UserNotFound:
-        # Need to create one!
-        user = await user_service.create(
-            name=user_info["login"],
-            # TODO: MAKE PASSWORDS OPTIONAL
-            password="GitHub",
-            privileges=list(user_service.Privilege),
-            hasher=SETTINGS.hasher,
-        )
-
-    access_token = create_access_token(
-        user=user,
-        expires_delta=SETTINGS.web_jwt_expires,
-        origin=request.headers.get("Origin"),
-    )
-
-    new_response = RedirectResponse(
-        url=request.url.path.replace("/github", "/user"), status_code=302
-    )
-
-    new_response.set_cookie(key="access_token", value=access_token, httponly=True)
-    return new_response
-
-
-@web_router.post("/token")
-async def login_for_access_token(
-    request: Request,
-    form_data: Annotated[OAuth2PasswordRequestForm, Depends()],
-) -> RedirectResponse:
-    if SETTINGS.web_only_allow_github_login:
-        raise HTTPException(
-            status_code=status.HTTP_403_FORBIDDEN,
-            detail="GitHub login is the only login method enabled",
-        )
-
-    try:
-        user = await user_service.read_with_password_verification(
-            name=form_data.username,
-            password=form_data.password,
-            hasher=SETTINGS.hasher,
-        )
-    except user_service.UserNotFound:
-        raise HTTPException(
-            status_code=status.HTTP_401_UNAUTHORIZED,
-            detail="Incorrect username or password",
-            headers={"WWW-Authenticate": "Bearer"},
-        )
-
-    access_token = create_access_token(
-        user=user,
-        expires_delta=SETTINGS.web_jwt_expires,
-        origin=request.headers.get("Origin"),
-    )
-
-    new_response = RedirectResponse(
-        url=request.url.path.replace("/token", "/user"), status_code=302
-    )
-    new_response.set_cookie(key="access_token", value=access_token, httponly=True)
-    return new_response
-
-
-@web_router.get("/logout")
-async def logout(request: Request) -> RedirectResponse:
-    new_response = RedirectResponse(
-        url=request.url.path.replace("/logout", ""), status_code=302
-    )
-    new_response.delete_cookie(key="access_token")
-    return new_response
-
-
-@web_router.get("/user")
-async def read_user(request: Request, user: LoggedInUser):
-    return templates.TemplateResponse("user.html", {"request": request, "user": user})
-
-=======
     collection_instance = await collection.read(id)
->>>>>>> 4c325f16
 
     return templates.TemplateResponse(
         "collection.html",
