"""
Authentication layer for the Web UI. Provides two core dependencies:

- `LoggedInUser` - a dependency that requires a user to be logged in. If the user is not logged in, a 401 Unauthorized response is returned.
- `PotentialLoggedInUser` - a dependency that returns a user if they are logged in, or `None` if they are not.
"""

from datetime import datetime, timedelta, timezone
from typing import Annotated

import httpx
import jwt
from beanie import PydanticObjectId
from fastapi import APIRouter, Depends, HTTPException, Request, status
from fastapi.openapi.models import OAuthFlows
from fastapi.responses import RedirectResponse
from fastapi.security import OAuth2, OAuth2PasswordRequestForm
from fastapi.security.utils import get_authorization_scheme_param
from pydantic import BaseModel

from hipposerve.service import users as user_service
from hipposerve.service import users as users_service
from hipposerve.settings import SETTINGS

from .router import templates

router = APIRouter()


class OAuth2PasswordBearerWithCookie(OAuth2):
    """
    A custom OAuth2 scheme (extremely similar to the built-in FastAPI
    ``OAuth2PasswordBearer`` scheme) that reads the token from a cookie
    instead of the `Authorization` header. The key method here is ``__call__``,
    which reads the token from the cookie, given a request object, and returns
    the token as a string.

    For more complete documentation see the FastAPI documentation on OAuth2
    authentication schemes: ``https://fastapi.tiangolo.com/reference/security/``.

    Parameters
    ----------
    tokenUrl : str
        The URL to obtain the OAuth2 token. This would be the path operation that has
        ``OAuth2PasswordRequestForm`` as a dependency.
    scheme_name : str, optional
        The name of the scheme for OpenAPI docs. Defaults to `None`.
    scopes : dict, optional
        The OAuth2 scopes that would be required by the path operations
        that use this dependency.
    auto_error : bool, optional
        By default, if no HTTP Authorization header is provided, required for
        OAuth2 authentication, it will automatically cancel the request and
        send the client an error.

        If auto_error is set to False, when the HTTP Authorization cookie
        is not available, instead of erroring out, the dependency result
        will be None.

        This is provided for compatibility with other OAuth2 schemes, however
        in hippo we use two separate dependencies for this purpose.

    Notes
    -----
    This should, in theory, enable the 'docs' Web UI to store the token in a cookie
    and work as expected. However, the current implementation does not fully satisfy
    this as I believe the password form is expecting to use a header. A potential
    way around this would be to set both, but that could lead to inconsistencies.

    """

    def __init__(
        self,
        tokenUrl: str,
        scheme_name: str = None,
        scopes: dict = None,
        auto_error: bool = True,
    ):
        if not scopes:
            scopes = {}
        flows = OAuthFlows(password={"tokenUrl": tokenUrl, "scopes": scopes})
        super().__init__(flows=flows, scheme_name=scheme_name, auto_error=auto_error)

    async def __call__(self, request: Request) -> str | None:
        authorization: str = request.cookies.get("access_token")

        scheme, param = get_authorization_scheme_param(authorization)
        if not authorization or scheme.lower() != "bearer":
            if self.auto_error:
                raise UnauthorizedException(
                    detail="Not authenticated",
                )
            else:
                return None

        return param


oauth2_scheme = OAuth2PasswordBearerWithCookie(tokenUrl="/web/token")


class WebTokenData(BaseModel):
    username: str | None = None
    user_id: PydanticObjectId | None = None
    origin: str | None = None

    def encode(self):
        return f"{self.username}:::{self.user_id}:::{self.origin}"

    @classmethod
    def decode(cls, token: str):
        username, user_id, origin = token.split(":::")
        return cls(username=username, user_id=PydanticObjectId(user_id), origin=origin)


<<<<<<< HEAD
async def get_current_user(
    token: Annotated[str, Depends(oauth2_scheme)], request: Request
):
    credentials_exception = HTTPException(
        status_code=status.HTTP_401_UNAUTHORIZED,
        detail="Could not validate credentials",
        headers={"WWW-Authenticate": "Bearer"},
    )
=======
class UnauthorizedException(HTTPException):
    def __init__(self, detail: str | None = "Could not validate credentials"):
        super().__init__(
            status_code=status.HTTP_401_UNAUTHORIZED,
            detail=detail,
            headers={"WWW-Authenticate": "Bearer"},
        )


async def get_current_user(
    token: Annotated[str, Depends(oauth2_scheme)], request: Request
):
>>>>>>> 4c325f16
    try:
        payload = jwt.decode(
            token, SETTINGS.web_jwt_secret, algorithms=[SETTINGS.web_jwt_algorithm]
        )
        sub = payload.get("sub")
        if sub is None:
<<<<<<< HEAD
            raise credentials_exception
=======
            raise UnauthorizedException()
>>>>>>> 4c325f16
        token_data = WebTokenData.decode(sub)
    except jwt.PyJWTError:
        raise UnauthorizedException()
    except ValueError:
        # Unable to split
        raise UnauthorizedException()

    if SETTINGS.web_jwt_check_origin:
        # Don't use the Origin header as it's often not set (e.g. it is never set
        # on GET requests as the browser already checked that). Let's just use the
        # Sec-Fetch-Site header instead.
        potential_origin = request.headers.get("Sec-Fetch-Site")
        if potential_origin == "cross-origin":
            raise UnauthorizedException()

    if SETTINGS.web_jwt_check_origin:
        # Don't use the Origin header as it's often not set (e.g. it is never set
        # on GET requests as the browser already checked that). Let's just use the
        # Sec-Fetch-Site header instead.
        potential_origin = request.headers.get("Sec-Fetch-Site")
        if potential_origin == "cross-origin":
            raise credentials_exception

    try:
        user = await users_service.read_by_id(id=token_data.user_id)
    except users_service.UserNotFound:
        raise UnauthorizedException()

    return user


async def get_potential_current_user(request: Request):
    try:
        token = await oauth2_scheme(request=request)
        if token:
            return await get_current_user(token, request)
    except HTTPException:
        return None

    return None


def create_access_token(
    user: users_service.User, expires_delta: timedelta, origin: str
):
    to_encode = {
        "exp": datetime.now(timezone.utc) + expires_delta,
        "sub": WebTokenData(
            username=user.name, user_id=user.id, origin=origin
        ).encode(),
    }
    encoded_jwt = jwt.encode(
        to_encode, SETTINGS.web_jwt_secret, algorithm=SETTINGS.web_jwt_algorithm
    )
    return f"Bearer {encoded_jwt}"


LoggedInUser = Annotated[users_service.User, Depends(get_current_user)]
PotentialLoggedInUser = Annotated[
    users_service.User | None, Depends(get_potential_current_user)
]


@router.get("/github")
async def login_with_github_for_access_token(
    request: Request,
    code: str,
) -> RedirectResponse:
    if not SETTINGS.web_allow_github_login:
        raise HTTPException(
            status_code=status.HTTP_403_FORBIDDEN,
            detail="GitHub login is not enabled.",
        )

    # See if we can exchange the code for a token.

    unauthorized = HTTPException(
        status_code=status.HTTP_401_UNAUTHORIZED,
        detail="Could not authenticate with GitHub.",
    )

    async with httpx.AsyncClient() as client:
        response = await client.post(
            "https://github.com/login/oauth/access_token",
            data={
                "client_id": SETTINGS.web_github_client_id,
                "client_secret": SETTINGS.web_github_client_secret,
                "code": code,
            },
            headers={"Accept": "application/json"},
        )

    if response.status_code != 200:
        raise unauthorized

    access_token = response.json().get("access_token")

    if access_token is None:
        raise unauthorized

    async with httpx.AsyncClient() as client:
        headers = {
            "Authorization": f"Bearer {access_token}",
            "Accept": "application/json",
        }
        response = await client.get("https://api.github.com/user", headers=headers)

        if response.status_code != 200:
            raise unauthorized

        user_info = response.json()

        if SETTINGS.web_github_required_organisation_membership is not None:
            response = await client.get(user_info["organizations_url"], headers=headers)

            if response.status_code != 200:
                raise unauthorized

            orgs = response.json()

            if not any(
                org["login"] == SETTINGS.web_github_required_organisation_membership
                for org in orgs
            ):
                raise HTTPException(
                    status_code=status.HTTP_403_FORBIDDEN,
                    detail="You are not a member of the required organisation.",
                )

    # At this point we are authenticated and have the user information.
    # Try to match this against a user in the database.
    try:
        user = await user_service.read(name=user_info["login"])
    except user_service.UserNotFound:
        # Need to create one!
        user = await user_service.create(
            name=user_info["login"],
            # TODO: MAKE PASSWORDS OPTIONAL
            password="GitHub",
            email=user_info["email"],
            avatar_url=user_info["avatar_url"],
            gh_profile_url=user_info["html_url"],
            privileges=list(user_service.Privilege),
            hasher=SETTINGS.hasher,
            compliance=None,
        )

    access_token = create_access_token(
        user=user,
        expires_delta=SETTINGS.web_jwt_expires,
        origin=request.headers.get("Origin"),
    )

    new_response = RedirectResponse(
        url=request.url.path.replace("/github", "/user"), status_code=302
    )

    new_response.set_cookie(key="access_token", value=access_token, httponly=True)
    return new_response


@router.post("/token")
async def login_for_access_token(
    request: Request,
    form_data: Annotated[OAuth2PasswordRequestForm, Depends()],
) -> RedirectResponse:
    if SETTINGS.web_only_allow_github_login:
        raise HTTPException(
            status_code=status.HTTP_403_FORBIDDEN,
            detail="GitHub login is the only login method enabled",
        )

    try:
        user = await user_service.read_with_password_verification(
            name=form_data.username,
            password=form_data.password,
            hasher=SETTINGS.hasher,
        )
    except user_service.UserNotFound:
        raise HTTPException(
            status_code=status.HTTP_401_UNAUTHORIZED,
            detail="Incorrect username or password",
            headers={"WWW-Authenticate": "Bearer"},
        )

    access_token = create_access_token(
        user=user,
        expires_delta=SETTINGS.web_jwt_expires,
        origin=request.headers.get("Origin"),
    )

    new_response = RedirectResponse(
        url=request.url.path.replace("/token", "/user"), status_code=302
    )
    new_response.set_cookie(key="access_token", value=access_token, httponly=True)
    return new_response


@router.get("/logout")
async def logout(request: Request) -> RedirectResponse:
    new_response = RedirectResponse(
        url=request.url.path.replace("/logout", ""), status_code=302
    )
    new_response.delete_cookie(key="access_token")
    return new_response


@router.get("/user/apikey")
async def read_apikey(request: Request, user: LoggedInUser):
    updated_user = await user_service.update(
        name=user.name,
        hasher=SETTINGS.hasher,
        password=None,
        privileges=user.privileges,
        compliance=None,
        refresh_key=True,
    )
    return templates.TemplateResponse(
        "apikey.html", {"request": request, "user": updated_user}
    )


@router.post("/user/update")
async def update_compliance(request: Request, user: LoggedInUser):
    form_data = await request.form()
    compliance_info = form_data.get("nersc_user_name")
    await user_service.update(
        name=user.name,
        hasher=SETTINGS.hasher,
        password=None,
        privileges=user.privileges,
        compliance={"nersc_username": compliance_info},
        refresh_key=False,
    )
    new_response = RedirectResponse(
        url=request.url.path.replace("/user/update", "/user"), status_code=302
    )
    return new_response


@router.get("/user")
async def read_user(request: Request, user: LoggedInUser):
    return templates.TemplateResponse("user.html", {"request": request, "user": user})


@router.get("/login", name="login")
async def login(request: Request):
    query_params = dict(request.query_params)
    unauthorized_details = query_params.get("detail", None)
    return templates.TemplateResponse(
        "login.html",
        {
            "request": request,
            "github_client_id": SETTINGS.web_github_client_id,
            "only_allow_github_login": SETTINGS.web_only_allow_github_login,
            "allow_github_login": SETTINGS.web_allow_github_login,
            "unauthorized_details": unauthorized_details,
        },
    )<|MERGE_RESOLUTION|>--- conflicted
+++ resolved
@@ -113,16 +113,6 @@
         return cls(username=username, user_id=PydanticObjectId(user_id), origin=origin)
 
 
-<<<<<<< HEAD
-async def get_current_user(
-    token: Annotated[str, Depends(oauth2_scheme)], request: Request
-):
-    credentials_exception = HTTPException(
-        status_code=status.HTTP_401_UNAUTHORIZED,
-        detail="Could not validate credentials",
-        headers={"WWW-Authenticate": "Bearer"},
-    )
-=======
 class UnauthorizedException(HTTPException):
     def __init__(self, detail: str | None = "Could not validate credentials"):
         super().__init__(
@@ -135,18 +125,13 @@
 async def get_current_user(
     token: Annotated[str, Depends(oauth2_scheme)], request: Request
 ):
->>>>>>> 4c325f16
     try:
         payload = jwt.decode(
             token, SETTINGS.web_jwt_secret, algorithms=[SETTINGS.web_jwt_algorithm]
         )
         sub = payload.get("sub")
         if sub is None:
-<<<<<<< HEAD
-            raise credentials_exception
-=======
             raise UnauthorizedException()
->>>>>>> 4c325f16
         token_data = WebTokenData.decode(sub)
     except jwt.PyJWTError:
         raise UnauthorizedException()
@@ -168,7 +153,7 @@
         # Sec-Fetch-Site header instead.
         potential_origin = request.headers.get("Sec-Fetch-Site")
         if potential_origin == "cross-origin":
-            raise credentials_exception
+            raise UnauthorizedException()
 
     try:
         user = await users_service.read_by_id(id=token_data.user_id)
